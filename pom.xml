--- conflicted
+++ resolved
@@ -7,11 +7,7 @@
 
     <groupId>org.xbib.elasticsearch.plugin</groupId>
     <artifactId>elasticsearch-support</artifactId>
-<<<<<<< HEAD
-    <version>0.20.6.1</version>
-=======
-    <version>0.19.11.3</version>
->>>>>>> 0d38d6db
+    <version>0.20.6.2</version>
 
     <packaging>jar</packaging>
 
@@ -84,11 +80,7 @@
     <properties>
         <github.global.server>github</github.global.server>
         <project.build.sourceEncoding>UTF-8</project.build.sourceEncoding>
-<<<<<<< HEAD
         <elasticsearch.version>0.20.6</elasticsearch.version>
-=======
-        <elasticsearch.version>0.19.11</elasticsearch.version>
->>>>>>> 0d38d6db
     </properties>
 
     <dependencies>
@@ -173,7 +165,7 @@
                 <version>2.16</version>
                 <configuration>
                     <skip>false</skip>
-                    <forkCount>1</forkCount>
+                    <forkCount>0</forkCount>
                     <reuseForks>false</reuseForks>
                     <includes>
                         <include>**/*Tests.java</include>
