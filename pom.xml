--- conflicted
+++ resolved
@@ -7,11 +7,7 @@
 
     <groupId>org.xbib.elasticsearch.plugin</groupId>
     <artifactId>elasticsearch-support</artifactId>
-<<<<<<< HEAD
-    <version>0.19.11.2</version>
-=======
-    <version>1.0.0.1</version>
->>>>>>> 25e238c8
+    <version>0.19.8.1</version>
 
     <packaging>jar</packaging>
 
@@ -69,25 +65,22 @@
             </snapshots>
         </repository>
         <repository>
-            <id>xbib-releases</id>
-            <name>xbib Maven Repository</name>
-            <url>http://github.com/xbib/maven-repo/raw/master/releases</url>
-        </repository>
-        <repository>
-            <id>xbib-snapshots</id>
-            <name>xbib Maven Repository</name>
-            <url>http://github.com/xbib/maven-repo/raw/master/snapshots</url>
+            <id>oss.sonatype.org</id>
+            <url>http://oss.sonatype.org/content/repositories/releases/</url>
+            <name>OSS Sonatype</name>
+            <releases>
+                <enabled>true</enabled>
+            </releases>
+            <snapshots>
+                <enabled>false</enabled>
+            </snapshots>
         </repository>
     </repositories>
 
     <properties>
         <github.global.server>github</github.global.server>
         <project.build.sourceEncoding>UTF-8</project.build.sourceEncoding>
-<<<<<<< HEAD
-        <elasticsearch.version>0.19.11</elasticsearch.version>
-=======
-        <elasticsearch.version>1.0.0</elasticsearch.version>
->>>>>>> 25e238c8
+        <elasticsearch.version>0.19.8</elasticsearch.version>
     </properties>
 
     <dependencies>
@@ -110,7 +103,7 @@
         <dependency>
             <groupId>org.hamcrest</groupId>
             <artifactId>hamcrest-all</artifactId>
-            <version>1.3</version>
+            <version>1.1</version>
             <type>jar</type>
             <scope>test</scope>
         </dependency>
@@ -126,6 +119,22 @@
     </dependencies>
 
     <build>
+        <resources>
+            <resource>
+                <directory>${basedir}/src/main/resources</directory>
+                <filtering>true</filtering>
+                <includes>
+                    <include>es-plugin.properties</include>
+                </includes>
+            </resource>
+            <resource>
+                <directory>${basedir}/src/main/resources</directory>
+                <filtering>false</filtering>
+                <excludes>
+                    <exclude>es-plugin.properties</exclude>
+                </excludes>
+            </resource>
+        </resources>
         <plugins>
             <plugin>
                 <artifactId>maven-compiler-plugin</artifactId>
@@ -208,6 +217,23 @@
                 </configuration>
             </plugin>
             <plugin>
+                <groupId>org.codehaus.mojo</groupId>
+                <artifactId>buildnumber-maven-plugin</artifactId>
+                <version>1.2</version>
+                <executions>
+                    <execution>
+                        <phase>validate</phase>
+                        <goals>
+                            <goal>create</goal>
+                        </goals>
+                    </execution>
+                </executions>
+                <configuration>
+                    <doCheck>false</doCheck>
+                    <doUpdate>false</doUpdate>
+                </configuration>
+            </plugin>
+            <plugin>
                 <artifactId>maven-project-info-reports-plugin</artifactId>
                 <version>2.7</version>
             </plugin>
