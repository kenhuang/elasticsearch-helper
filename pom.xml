--- conflicted
+++ resolved
@@ -7,11 +7,7 @@
 
     <groupId>org.xbib.elasticsearch.plugin</groupId>
     <artifactId>elasticsearch-support</artifactId>
-<<<<<<< HEAD
-    <version>0.90.5.1</version>
-=======
     <version>0.90.7.3</version>
->>>>>>> a9ce9489
 
     <packaging>jar</packaging>
 
@@ -59,8 +55,6 @@
 
     <repositories>
         <repository>
-<<<<<<< HEAD
-=======
             <id>bintray-elasticsearch-plugins</id>
             <url>http://dl.bintray.com/jprante/elasticsearch-plugins</url>
             <releases>
@@ -71,7 +65,6 @@
             </snapshots>
         </repository>
         <repository>
->>>>>>> a9ce9489
             <id>xbib-releases</id>
             <name>xbib Maven Repository</name>
             <url>http://github.com/xbib/maven-repo/raw/master/releases</url>
@@ -86,11 +79,7 @@
     <properties>
         <github.global.server>github</github.global.server>
         <project.build.sourceEncoding>UTF-8</project.build.sourceEncoding>
-<<<<<<< HEAD
-        <elasticsearch.version>0.90.5</elasticsearch.version>
-=======
         <elasticsearch.version>0.90.7</elasticsearch.version>
->>>>>>> a9ce9489
     </properties>
 
     <dependencies>
