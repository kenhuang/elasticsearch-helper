
package org.xbib.elasticsearch.support.client.bulk;

import org.elasticsearch.client.transport.NoNodeAvailableException;
import org.elasticsearch.common.logging.ESLogger;
import org.elasticsearch.common.logging.ESLoggerFactory;
import org.elasticsearch.common.unit.TimeValue;
import org.elasticsearch.common.util.concurrent.EsExecutors;
import org.testng.annotations.Test;
import org.xbib.elasticsearch.support.AbstractNodeRandomTest;

import java.io.IOException;
import java.util.concurrent.CountDownLatch;
import java.util.concurrent.ThreadPoolExecutor;
import java.util.concurrent.TimeUnit;

public class BulkClientTests extends AbstractNodeRandomTest {

    private final static ESLogger logger = ESLoggerFactory.getLogger(BulkClientTests.class.getName());

    @Test
    public void testNewIndexBulkClient() {
        final BulkClient es = new BulkClient()
                .flushInterval(TimeValue.timeValueSeconds(5))
                .newClient(getAddress())
                .setIndex("test")
                .setType("test")
                .newIndex();
        es.shutdown();
        if (es.hasErrors()) {
            logger.error("error", es.getThrowable());
        }
        assertFalse(es.hasErrors());
    }

    @Test(dependsOnMethods = "testNewIndexBulkClient")
    public void testDeleteIndexBulkClient() {
        final BulkClient es = new BulkClient()
                .flushInterval(TimeValue.timeValueSeconds(5))
                .newClient(getAddress())
                .setIndex("test")
                .setType("test")
                .newIndex();
        try {
            es.deleteIndex()
              .newIndex()
              .deleteIndex();
        } catch (NoNodeAvailableException e) {
            logger.error("no node available");
        } finally {
            es.shutdown();
            if (es.hasErrors()) {
                logger.error("error", es.getThrowable());
            }
            assertFalse(es.hasErrors());
        }
    }

    @Test
    public void testSingleDocBulkClient() {
        final BulkClient es = new BulkClient()
                .maxActionsPerBulkRequest(1000)
                .flushInterval(TimeValue.timeValueSeconds(5))
                .newClient(getAddress())
                .setIndex("test")
                .setType("test")
                .newIndex();
        try {
            es.deleteIndex();
            es.newIndex();
            es.index("test", "test", "1", "{ \"name\" : \"Jörg Prante\"}"); // single doc ingest
            es.flush();
            logger.info("stats={}", es.stats());
        } catch (IOException e) {
            logger.error(e.getMessage(), e);
        } catch (NoNodeAvailableException e) {
            logger.warn("skipping, no node available");
        } finally {
            es.shutdown();
            logger.info("total bulk requests = {}", es.getTotalBulkRequests());
            assertEquals(es.getTotalBulkRequests(), 1);
            if (es.hasErrors()) {
                logger.error("error", es.getThrowable());
            }
            assertFalse(es.hasErrors());
        }
    }

    @Test
    public void testRandomDocsBulkClient() {
        final BulkClient es = new BulkClient()
                .maxActionsPerBulkRequest(1000)
                .flushInterval(TimeValue.timeValueSeconds(10))
                .newClient(getAddress())
                .setIndex("test")
                .setType("test")
                .newIndex();
        try {
            for (int i = 0; i < 12345; i++) {
                es.index("test", "test", null, "{ \"name\" : \"" + randomString(32) + "\"}");
            }
        } catch (NoNodeAvailableException e) {
            logger.warn("skipping, no node available");
        } finally {
            es.shutdown();
            logger.info("total bulk requests = {}", es.getTotalBulkRequests());
            assertEquals(es.getTotalBulkRequests(), 13);
            if (es.hasErrors()) {
                logger.error("error", es.getThrowable());
            }
            assertFalse(es.hasErrors());
        }
    }

    @Test
    public void testThreadedRandomDocsBulkClient() throws Exception {
        final BulkClient client = new BulkClient()
                .flushInterval(TimeValue.timeValueSeconds(5))
                .maxActionsPerBulkRequest(1000)
                .newClient(getAddress())
                .setIndex("test")
                .setType("test")
                .newIndex()
                .startBulk();
        int max = Runtime.getRuntime().availableProcessors();
        try {
<<<<<<< HEAD
            ThreadPoolExecutor pool = EsExecutors.newScalingExecutorService(max, 30, 1L, TimeUnit.HOURS,
=======
            ThreadPoolExecutor pool = EsExecutors.newScalingExecutorService(1, max, 30L, TimeUnit.MINUTES,
>>>>>>> 0d38d6db
                    EsExecutors.daemonThreadFactory("bulk-test"));
            final CountDownLatch latch = new CountDownLatch(max);
            for (int i = 0; i < max; i++) {
                pool.execute(new Runnable() {
                    public void run() {
                        for (int i = 0; i < 12345; i++) {
                            client.index("test", "test", null, "{ \"name\" : \"" + randomString(32) + "\"}");
                        }
                        latch.countDown();
                    }
                });
            }
            logger.info("waiting for {} seconds...", client.flushInterval().getSeconds());
            latch.await(client.flushInterval().getSeconds(), TimeUnit.SECONDS);
            pool.shutdown();
        } catch (NoNodeAvailableException e) {
            logger.warn("skipping, no node available");
        } finally {
            client.stopBulk().shutdown();
            logger.info("total bulk requests = {}", client.getTotalBulkRequests());
            int target = max * 12345 / 1000 + 1;
            assertEquals(client.getTotalBulkRequests(), target);
            if (client.hasErrors()) {
                logger.error("error", client.getThrowable());
            }
            assertFalse(client.hasErrors());
        }
    }

}<|MERGE_RESOLUTION|>--- conflicted
+++ resolved
@@ -2,6 +2,7 @@
 package org.xbib.elasticsearch.support.client.bulk;
 
 import org.elasticsearch.client.transport.NoNodeAvailableException;
+import org.elasticsearch.common.bytes.BytesArray;
 import org.elasticsearch.common.logging.ESLogger;
 import org.elasticsearch.common.logging.ESLoggerFactory;
 import org.elasticsearch.common.unit.TimeValue;
@@ -16,7 +17,7 @@
 
 public class BulkClientTests extends AbstractNodeRandomTest {
 
-    private final static ESLogger logger = ESLoggerFactory.getLogger(BulkClientTests.class.getName());
+    private final static ESLogger logger = ESLoggerFactory.getLogger(BulkClientTests.class.getSimpleName());
 
     @Test
     public void testNewIndexBulkClient() {
@@ -33,7 +34,7 @@
         assertFalse(es.hasErrors());
     }
 
-    @Test(dependsOnMethods = "testNewIndexBulkClient")
+    @Test
     public void testDeleteIndexBulkClient() {
         final BulkClient es = new BulkClient()
                 .flushInterval(TimeValue.timeValueSeconds(5))
@@ -68,7 +69,7 @@
         try {
             es.deleteIndex();
             es.newIndex();
-            es.index("test", "test", "1", "{ \"name\" : \"Jörg Prante\"}"); // single doc ingest
+            es.index("test", "test", "1", new BytesArray("{ \"name\" : \"Jörg Prante\"}").array()); // single doc ingest
             es.flush();
             logger.info("stats={}", es.stats());
         } catch (IOException e) {
@@ -97,7 +98,7 @@
                 .newIndex();
         try {
             for (int i = 0; i < 12345; i++) {
-                es.index("test", "test", null, "{ \"name\" : \"" + randomString(32) + "\"}");
+                es.index("test", "test", null,  new BytesArray("{ \"name\" : \"" + randomString(32) + "\"}").array());
             }
         } catch (NoNodeAvailableException e) {
             logger.warn("skipping, no node available");
@@ -124,18 +125,14 @@
                 .startBulk();
         int max = Runtime.getRuntime().availableProcessors();
         try {
-<<<<<<< HEAD
             ThreadPoolExecutor pool = EsExecutors.newScalingExecutorService(max, 30, 1L, TimeUnit.HOURS,
-=======
-            ThreadPoolExecutor pool = EsExecutors.newScalingExecutorService(1, max, 30L, TimeUnit.MINUTES,
->>>>>>> 0d38d6db
                     EsExecutors.daemonThreadFactory("bulk-test"));
             final CountDownLatch latch = new CountDownLatch(max);
             for (int i = 0; i < max; i++) {
                 pool.execute(new Runnable() {
                     public void run() {
                         for (int i = 0; i < 12345; i++) {
-                            client.index("test", "test", null, "{ \"name\" : \"" + randomString(32) + "\"}");
+                            client.index("test", "test", null, new BytesArray("{ \"name\" : \"" + randomString(32) + "\"}").array());
                         }
                         latch.countDown();
                     }
