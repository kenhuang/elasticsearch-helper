
package org.xbib.elasticsearch.support.client.bulk;

import org.elasticsearch.ElasticSearchIllegalStateException;
<<<<<<< HEAD
import org.elasticsearch.action.admin.cluster.health.ClusterHealthStatus;
=======
>>>>>>> 0d38d6db
import org.elasticsearch.action.admin.indices.refresh.RefreshRequest;
import org.elasticsearch.action.bulk.BulkRequest;
import org.elasticsearch.action.bulk.BulkResponse;
import org.elasticsearch.action.delete.DeleteRequest;
import org.elasticsearch.action.index.IndexRequest;
import org.elasticsearch.client.Client;
import org.elasticsearch.client.Requests;
import org.elasticsearch.common.logging.ESLogger;
import org.elasticsearch.common.logging.ESLoggerFactory;
import org.elasticsearch.common.metrics.CounterMetric;
import org.elasticsearch.common.metrics.MeanMetric;
import org.elasticsearch.common.settings.Settings;
import org.elasticsearch.common.unit.ByteSizeUnit;
import org.elasticsearch.common.unit.ByteSizeValue;
import org.elasticsearch.common.unit.TimeValue;
import org.xbib.elasticsearch.support.client.AbstractIngestClient;
import org.xbib.elasticsearch.support.config.ConfigHelper;

import java.io.IOException;
import java.io.InputStream;
import java.net.URI;
import java.util.Map;
import java.util.concurrent.atomic.AtomicLong;

/**
 *  Client using the BulkProcessor of ES
 */
public class BulkClient extends AbstractIngestClient {

    private final static ESLogger logger = ESLoggerFactory.getLogger(BulkClient.class.getSimpleName());
    /**
     * The default size of a bulk request
     */
    private int maxActionsPerBulkRequest = 100;
    /**
     * The default number of maximum concurrent requests
     */
    private int maxConcurrentBulkRequests = Runtime.getRuntime().availableProcessors() * 4;
    /**
     * The maximum volume
     */
    private ByteSizeValue maxVolumePerBulkRequest = new ByteSizeValue(10, ByteSizeUnit.MB);

    private TimeValue flushInterval = TimeValue.timeValueSeconds(30);

    /**
     * The outstanding requests
     */
    private final AtomicLong outstandingRequests = new AtomicLong(0L);

    private final MeanMetric totalIngest = new MeanMetric();

    private final CounterMetric totalIngestNumDocs = new CounterMetric();

    private final CounterMetric totalIngestSizeInBytes = new CounterMetric();

    private final CounterMetric currentIngest = new CounterMetric();

    private final CounterMetric currentIngestNumDocs = new CounterMetric();
    /**
     * The BulkProcessor
     */
    private BulkProcessor bulkProcessor;
    /**
     * The default index
     */
    private String index;
    /**
     * The default type
     */
    private String type;

    private Throwable throwable;

    private ConfigHelper configHelper = new ConfigHelper();

    private boolean closed = false;

    @Override
    public BulkClient maxActionsPerBulkRequest(int maxActionsPerBulkRequest) {
        this.maxActionsPerBulkRequest = maxActionsPerBulkRequest;
        return this;
    }

    @Override
    public BulkClient maxConcurrentBulkRequests(int maxConcurrentBulkRequests) {
        this.maxConcurrentBulkRequests = maxConcurrentBulkRequests;
        return this;
    }

    @Override
    public BulkClient maxVolumePerBulkRequest(ByteSizeValue maxVolumePerBulkRequest) {
        this.maxVolumePerBulkRequest = maxVolumePerBulkRequest;
        return this;
    }

    public BulkClient flushInterval(TimeValue flushInterval) {
        this.flushInterval = flushInterval;
        return this;
    }

    public TimeValue flushInterval() {
        return flushInterval;
    }

    /**
     * Create a new client
     *
     * @return this client
     */
    @Override
    public BulkClient newClient() {
        return this.newClient(findURI());
    }

    /**
     * Create new client
     * The URI describes host and port of the node the client should connect to,
     * with the parameter <tt>es.cluster.name</tt> for the cluster name.
     *
     * @param uri the cluster URI
     * @return this client
     */
    @Override
    public BulkClient newClient(URI uri) {
        return this.newClient(uri, defaultSettings(uri));
    }

    @Override
    public BulkClient newClient(URI uri, Settings settings) {
        super.newClient(uri, settings);
        resetSettings();
        BulkProcessor.Listener listener = new BulkProcessor.Listener() {
            @Override
            public void beforeBulk(long executionId, BulkRequest request) {
                long l = outstandingRequests.getAndIncrement();
                currentIngestNumDocs.inc(request.numberOfActions());
                //totalIngestSizeInBytes.inc(request.estimatedSizeInBytes());
                if (logger.isDebugEnabled()) {
                    logger.debug("new bulk [{}] of {} items, {} outstanding bulk requests",
                            executionId, request.numberOfActions(), l);
                }
            }

            @Override
            public void afterBulk(long executionId, BulkRequest request, BulkResponse response) {
                outstandingRequests.decrementAndGet();
                totalIngest.inc(response.getTookInMillis());
                if (logger.isDebugEnabled()) {
                    logger.debug("bulk [{}] [{} items] [{}] [{}ms]",
                            executionId,
                            response.items().length,
                            response.hasFailures() ? "failure" : "ok",
                            response.getTook().millis());
                }
                if (response.hasFailures()) {
                    closed = true;
                    logger.error("bulk [{}] failure reason: {}",
                            executionId, response.buildFailureMessage());
                } else {
                    currentIngestNumDocs.dec(response.items().length);
                    totalIngestNumDocs.inc(response.items().length);
                }
            }

            @Override
            public void afterBulk(long executionId, BulkRequest requst, Throwable failure) {
                outstandingRequests.decrementAndGet();
                throwable = failure;
                closed = true;
                logger.error("bulk ["+executionId+"] error", failure);
            }
        };
        BulkProcessor.Builder builder = BulkProcessor.builder(client, listener)
                .setBulkActions(maxActionsPerBulkRequest-1)  // off-by-one
                .setConcurrentRequests(maxConcurrentBulkRequests)
                .setFlushInterval(flushInterval);
        if (maxVolumePerBulkRequest != null) {
            builder.setBulkSize(maxVolumePerBulkRequest);
        }
        this.bulkProcessor =  builder.build();
        this.closed = false;
        return this;
    }

    @Override
    public Client client() {
        return client;
    }

    @Override
    public BulkClient setIndex(String index) {
        this.index = index;
        return this;
    }

    @Override
    public String getIndex() {
        return index;
    }

    @Override
    public BulkClient setType(String type) {
        this.type = type;
        return this;
    }

    @Override
    public String getType() {
        return type;
    }

    public BulkClient setting(String key, String value) {
        configHelper.setting(key, value);
        return this;
    }

    public BulkClient setting(String key, Integer value) {
        configHelper.setting(key, value);
        return this;
    }

    public BulkClient setting(String key, Boolean value) {
        configHelper.setting(key, value);
        return this;
    }

    public BulkClient setting(InputStream in) throws IOException {
        configHelper.setting(in);
        return this;
    }

    public Settings settings() {
        return configHelper.settings();
    }

    public BulkClient mapping(String type, InputStream in) throws IOException {
        configHelper.mapping(type,in);
        return this;
    }

    public BulkClient mapping(String type, String mapping) {
        configHelper.mapping(type, mapping);
        return this;
    }

    public Map<String,String> mappings() {
        return configHelper.mappings();
    }

    public BulkClient shards(int value) {
        super.shards(value);
        return this;
    }

    public BulkClient replica(int value) {
        super.replica(value);
        return this;
    }

    @Override
    public BulkClient newIndex() {
        if (closed) {
            throw new ElasticSearchIllegalStateException("client is closed");
        }
        super.newIndex();
        return this;
    }

    @Override
    public BulkClient deleteIndex() {
        if (closed) {
            throw new ElasticSearchIllegalStateException("client is closed");
        }
        super.deleteIndex();
        return this;
    }

    @Override
    public BulkClient startBulk() throws IOException {
        disableRefreshInterval();
        updateReplicaLevel(0);
        return this;
    }

    @Override
    public BulkClient stopBulk() throws IOException {
        enableRefreshInterval();
        return this;
    }

    @Override
    public BulkClient refresh() {
        if (client == null) {
            logger.warn("no client");
            return this;
        }
        if (getIndex() == null) {
            logger.warn("no index name given");
            return this;
        }
        client.admin().indices().refresh(new RefreshRequest());
        return this;
    }

    @Override
    public BulkClient index(String index, String type, String id, String source) {
        return index(Requests.indexRequest(index).type(type).id(id).create(false).source(source));
    }

    @Override
    public BulkClient index(IndexRequest indexRequest) {
        if (closed) {
            throw new ElasticSearchIllegalStateException("client is closed");
        }
        try {
            currentIngest.inc();
            bulkProcessor.add(indexRequest);
        } catch (Exception e) {
            throwable = e;
            closed = true;
            logger.error("bulk add of index failed: " + e.getMessage(), e);
        } finally {
            currentIngest.dec();
        }
        return this;
    }

    @Override
    public BulkClient delete(String index, String type, String id) {
        return delete(Requests.deleteRequest(index).type(type).id(id));
    }

    @Override
    public BulkClient delete(DeleteRequest deleteRequest) {
        if (closed) {
            throw new ElasticSearchIllegalStateException("client is closed");
        }
        try {
            currentIngest.inc();
            bulkProcessor.add(deleteRequest);
        } catch (Exception e) {
            throwable = e;
            closed = true;
            logger.error("bulk add of delete failed: " + e.getMessage(), e);
        } finally {
            currentIngest.dec();
        }
        return this;
    }

    public BulkClient numberOfShards(int value) {
        if (closed) {
            throw new ElasticSearchIllegalStateException("client is closed");
        }
        if (getIndex() == null) {
            logger.warn("no index name given");
            return this;
        }
        setting("index.number_of_shards", value);
        return this;
    }

    public BulkClient numberOfReplicas(int value) {
        if (closed) {
            throw new ElasticSearchIllegalStateException("client is closed");
        }
        if (getIndex() == null) {
            logger.warn("no index name given");
            return this;
        }
        setting("index.number_of_replicas", value);
        return this;
    }

    public BulkClient flush() {
        if (closed) {
            throw new ElasticSearchIllegalStateException("client is closed");
        }
        if (client == null) {
            logger.warn("no client");
            return this;
        }
        // we simply wait long enough for BulkProcessor flush plus one second
        try {
            logger.info("flushing bulk processor (forced wait of {} seconds...)", 2 * flushInterval.seconds());
            Thread.sleep(2 * flushInterval.getMillis());
        } catch (InterruptedException e) {
            logger.error("interrupted", e);
        }
        return this;
    }

    @Override
    public synchronized void shutdown() {
        if (closed) {
            super.shutdown();
            throw new ElasticSearchIllegalStateException("client is closed");
        }
        if (client == null) {
            logger.warn("no client");
            return;
        }
        try {
            if (bulkProcessor != null) {
                flush();
                bulkProcessor.close();
            }
            enableRefreshInterval();
            logger.info("shutting down...");
            super.shutdown();
            logger.info("shutting down completed");
        } catch (Exception e) {
            logger.error(e.getMessage(), e);
        }
    }

    @Override
    public long getTotalSizeInBytes() {
        return totalIngestSizeInBytes.count();
    }

    @Override
    public long getTotalBulkRequestTime() {
        return totalIngest.sum();
    }

    @Override
    public long getTotalBulkRequests() {
        return totalIngest.count();
    }

    @Override
    public long getTotalDocuments() {
        return totalIngestNumDocs.count();
    }

    public boolean hasErrors() {
        return throwable != null;
    }

    public Throwable getThrowable() {
        return throwable;
    }
}<|MERGE_RESOLUTION|>--- conflicted
+++ resolved
@@ -2,11 +2,8 @@
 package org.xbib.elasticsearch.support.client.bulk;
 
 import org.elasticsearch.ElasticSearchIllegalStateException;
-<<<<<<< HEAD
-import org.elasticsearch.action.admin.cluster.health.ClusterHealthStatus;
-=======
->>>>>>> 0d38d6db
 import org.elasticsearch.action.admin.indices.refresh.RefreshRequest;
+import org.elasticsearch.action.bulk.BulkProcessor;
 import org.elasticsearch.action.bulk.BulkRequest;
 import org.elasticsearch.action.bulk.BulkResponse;
 import org.elasticsearch.action.delete.DeleteRequest;
@@ -143,10 +140,10 @@
             public void beforeBulk(long executionId, BulkRequest request) {
                 long l = outstandingRequests.getAndIncrement();
                 currentIngestNumDocs.inc(request.numberOfActions());
-                //totalIngestSizeInBytes.inc(request.estimatedSizeInBytes());
+                totalIngestSizeInBytes.inc(request.estimatedSizeInBytes());
                 if (logger.isDebugEnabled()) {
-                    logger.debug("new bulk [{}] of {} items, {} outstanding bulk requests",
-                            executionId, request.numberOfActions(), l);
+                    logger.debug("new bulk [{}] of {} items, {} bytes, {} outstanding bulk requests",
+                            executionId, request.numberOfActions(), request.estimatedSizeInBytes(), l);
                 }
             }
 
@@ -312,7 +309,7 @@
     }
 
     @Override
-    public BulkClient index(String index, String type, String id, String source) {
+    public BulkClient index(String index, String type, String id, byte[] source) {
         return index(Requests.indexRequest(index).type(type).id(id).create(false).source(source));
     }
 
@@ -414,6 +411,7 @@
                 flush();
                 bulkProcessor.close();
             }
+            logger.info("enabling refresh interval...");
             enableRefreshInterval();
             logger.info("shutting down...");
             super.shutdown();
