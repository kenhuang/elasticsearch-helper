--- conflicted
+++ resolved
@@ -2,10 +2,6 @@
 package org.xbib.elasticsearch.support.client.ingest.index;
 
 import org.elasticsearch.ElasticSearchIllegalStateException;
-<<<<<<< HEAD
-import org.elasticsearch.action.admin.cluster.health.ClusterHealthStatus;
-=======
->>>>>>> 0d38d6db
 import org.elasticsearch.action.admin.indices.refresh.RefreshRequest;
 import org.elasticsearch.action.delete.DeleteRequest;
 import org.elasticsearch.action.index.IndexRequest;
@@ -36,7 +32,7 @@
  */
 public class IngestIndexClient extends AbstractIngestClient {
 
-    private final static ESLogger logger = ESLoggerFactory.getLogger(IngestIndexClient.class.getName());
+    private final static ESLogger logger = ESLoggerFactory.getLogger(IngestIndexClient.class.getSimpleName());
     /**
      * The default size of a request
      */
@@ -287,7 +283,7 @@
     }
 
     @Override
-    public IngestIndexClient index(String index, String type, String id, String source) {
+    public IngestIndexClient index(String index, String type, String id, byte[] source) {
         return index(Requests.indexRequest(index).type(type).id(id).create(false).source(source));
     }
 
