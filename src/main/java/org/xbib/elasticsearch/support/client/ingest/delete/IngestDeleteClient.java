
package org.xbib.elasticsearch.support.client.ingest.delete;

import org.elasticsearch.ElasticSearchIllegalStateException;
<<<<<<< HEAD
import org.elasticsearch.action.admin.cluster.health.ClusterHealthStatus;
=======
>>>>>>> 0d38d6db
import org.elasticsearch.action.admin.indices.refresh.RefreshRequest;
import org.elasticsearch.action.delete.DeleteRequest;
import org.elasticsearch.action.index.IndexRequest;
import org.elasticsearch.client.Client;
import org.elasticsearch.client.Requests;
import org.elasticsearch.common.logging.ESLogger;
import org.elasticsearch.common.logging.ESLoggerFactory;
import org.elasticsearch.common.metrics.CounterMetric;
import org.elasticsearch.common.metrics.MeanMetric;
import org.elasticsearch.common.settings.Settings;
import org.elasticsearch.common.unit.ByteSizeUnit;
import org.elasticsearch.common.unit.ByteSizeValue;
import org.elasticsearch.common.unit.TimeValue;

import org.xbib.elasticsearch.action.ingest.IngestItemFailure;
import org.xbib.elasticsearch.action.ingest.IngestResponse;
import org.xbib.elasticsearch.action.ingest.delete.IngestDeleteProcessor;
import org.xbib.elasticsearch.action.ingest.delete.IngestDeleteRequest;
import org.xbib.elasticsearch.support.client.AbstractIngestClient;

import java.io.IOException;
import java.io.InputStream;
import java.net.URI;
import java.util.concurrent.TimeUnit;

/**
 * Ingest delete client
 */
public class IngestDeleteClient extends AbstractIngestClient {

    private final static ESLogger logger = ESLoggerFactory.getLogger(IngestDeleteClient.class.getName());

    private int maxActionsPerBulkRequest = 1000;

    private int maxConcurrentBulkRequests = Runtime.getRuntime().availableProcessors() * 4;

    private ByteSizeValue maxVolume = new ByteSizeValue(1, ByteSizeUnit.MB);

    private TimeValue maxWaitTime = new TimeValue(60, TimeUnit.SECONDS);

    private final MeanMetric totalIngest = new MeanMetric();

    private final CounterMetric totalIngestNumDocs = new CounterMetric();

    private final CounterMetric totalIngestSizeInBytes = new CounterMetric();

    private final CounterMetric currentIngest = new CounterMetric();

    private final CounterMetric currentIngestNumDocs = new CounterMetric();

    private IngestDeleteProcessor ingestProcessor;

    private Throwable throwable;

    private volatile boolean closed = false;

    @Override
    public IngestDeleteClient maxActionsPerBulkRequest(int maxActionsPerBulkRequest) {
        this.maxActionsPerBulkRequest = maxActionsPerBulkRequest;
        return this;
    }

    @Override
    public IngestDeleteClient maxConcurrentBulkRequests(int maxConcurrentBulkRequests) {
        this.maxConcurrentBulkRequests = maxConcurrentBulkRequests;
        return this;
    }

    @Override
    public IngestDeleteClient maxVolumePerBulkRequest(ByteSizeValue maxVolume) {
        this.maxVolume = maxVolume;
        return this;
    }

    /**
     * Create a new client
     *
     * @return this indexer
     */
    @Override
    public IngestDeleteClient newClient() {
        return this.newClient(findURI());
    }

    /**
     * Create new client
     * The URI describes host and port of the node the client should connect to,
     * with the parameter <tt>es.cluster.name</tt> for the cluster name.
     *
     * @param uri the cluster URI
     * @return this indexer
     */
    @Override
    public IngestDeleteClient newClient(URI uri) {
        return this.newClient(uri, defaultSettings(uri));
    }

    @Override
    public IngestDeleteClient newClient(URI uri, Settings settings) {
        super.newClient(uri, settings);
        resetSettings();
        IngestDeleteProcessor.Listener listener = new IngestDeleteProcessor.Listener() {
            @Override
            public void beforeBulk(long executionId, int concurrency, IngestDeleteRequest request) {
                currentIngestNumDocs.inc(request.numberOfActions());
                totalIngestSizeInBytes.inc(request.estimatedSizeInBytes());
                if (logger.isDebugEnabled()) {
                    logger.debug("before bulk [{}] of {} items, {} bytes, {} outstanding bulk requests",
                        executionId, request.numberOfActions(), request.estimatedSizeInBytes(), concurrency);
                }
            }

            @Override
            public void afterBulk(long executionId, int concurrency, IngestResponse response) {
                totalIngest.inc(response.tookInMillis());
                if (logger.isDebugEnabled()) {
                    logger.debug("after bulk [{}] [{} items succeeded] [{} items failed] [{}ms] {} outstanding bulk requests",
                            executionId, response.successSize(), response.failure().size(), response.took().millis(), concurrency);
                }
                if (!response.failure().isEmpty()) {
                    for (IngestItemFailure f: response.failure()) {
                        logger.error("after bulk [{}] [{} failure reason: {}", executionId, f.pos(), f.message());
                    }
                } else {
                    currentIngestNumDocs.dec(response.successSize());
                    totalIngestNumDocs.inc(response.successSize());
                }
            }

            @Override
            public void afterBulk(long executionId, int concurrency, Throwable failure) {
                logger.error("after bulk ["+executionId+"] failure", failure);
                throwable = failure;
                closed = true;
            }
        };
        this.ingestProcessor = new IngestDeleteProcessor(client,
                maxConcurrentBulkRequests, maxActionsPerBulkRequest, maxVolume, maxWaitTime)
                .listener(listener);
        this.closed = false;
        return this;
    }

    @Override
    public Client client() {
        return client;
    }

    @Override
    public IngestDeleteClient setIndex(String index) {
        super.setIndex(index);
        return this;
    }

    @Override
    public IngestDeleteClient setType(String type) {
        super.setType(type);
        return this;
    }

    public IngestDeleteClient setting(String key, String value) {
        super.setting(key, value);
        return this;
    }

    public IngestDeleteClient setting(String key, Integer value) {
        super.setting(key, value);
        return this;
    }

    public IngestDeleteClient setting(String key, Boolean value) {
        super.setting(key, value);
        return this;
    }

    public IngestDeleteClient setting(InputStream in) throws IOException {
        super.setting(in);
        return this;
    }

    public IngestDeleteClient shards(int value) {
        super.shards(value);
        return this;
    }

    public IngestDeleteClient replica(int value) {
        super.replica(value);
        return this;
    }

    @Override
    public IngestDeleteClient newIndex() {
        if (closed) {
            throw new ElasticSearchIllegalStateException("client is closed");
        }
        super.newIndex();
        return this;
    }

    public IngestDeleteClient deleteIndex() {
        if (closed) {
            throw new ElasticSearchIllegalStateException("client is closed");
        }
        super.deleteIndex();
        return this;
    }

    @Override
    public IngestDeleteClient mapping(String type, InputStream in) throws IOException {
        super.mapping(type, in);
        return this;
    }

    @Override
    public IngestDeleteClient mapping(String type, String mapping) {
        super.mapping(type, mapping);
        return this;
    }

    @Override
    public IngestDeleteClient putMapping(String index) {
        if (closed) {
            throw new ElasticSearchIllegalStateException("client is closed");
        }
        super.putMapping(index);
        return this;
    }

    @Override
    public IngestDeleteClient deleteMapping(String index, String type) {
        if (closed) {
            throw new ElasticSearchIllegalStateException("client is closed");
        }
        super.deleteMapping(index, type);
        return this;
    }

    @Override
    public IngestDeleteClient startBulk() throws IOException {
        disableRefreshInterval();
        updateReplicaLevel(0);
        return this;
    }

    @Override
    public IngestDeleteClient stopBulk() {
        enableRefreshInterval();
        return this;
    }

    @Override
    public IngestDeleteClient refresh() {
        if (client == null) {
            logger.warn("no client");
            return this;
        }
        if (getIndex() == null) {
            logger.warn("no index name given");
            return this;
        }
        client.admin().indices().refresh(new RefreshRequest());
        return this;
    }

    @Override
    public IngestDeleteClient index(String index, String type, String id, String source) {
        return this;
    }

    @Override
    public IngestDeleteClient index(IndexRequest indexRequest) {
        return this;
    }

    @Override
    public IngestDeleteClient delete(String index, String type, String id) {
        return delete(Requests.deleteRequest(index).type(type).id(id));
    }

    @Override
    public IngestDeleteClient delete(DeleteRequest deleteRequest) {
        if (closed) {
            throw new ElasticSearchIllegalStateException("client is closed");
        }
        try {
            currentIngest.inc();
            ingestProcessor.add(deleteRequest);
        } catch (Exception e) {
            throwable = e;
            closed = true;
            logger.error("bulk add of delete failed: " + e.getMessage(), e);
        } finally {
            currentIngest.dec();
        }
        return this;
    }

    public IngestDeleteClient numberOfShards(int value) {
        if (closed) {
            throw new ElasticSearchIllegalStateException("client is closed");
        }
        if (getIndex() == null) {
            logger.warn("no index name given");
            return this;
        }
        setting("index.number_of_shards", value);
        return this;
    }

    public IngestDeleteClient numberOfReplicas(int value) {
        if (closed) {
            throw new ElasticSearchIllegalStateException("client is closed");
        }
        if (getIndex() == null) {
            logger.warn("no index name given");
            return this;
        }
        setting("index.number_of_replicas", value);
        return this;
    }

    public IngestDeleteClient flush() {
        if (closed) {
            throw new ElasticSearchIllegalStateException("client is closed");
        }
        if (client == null) {
            logger.warn("no client");
            return this;
        }
        ingestProcessor.flush();
        return this;
    }

    @Override
    public synchronized void shutdown() {
        if (closed) {
            super.shutdown();
            throw new ElasticSearchIllegalStateException("client is closed");
        }
        if (client == null) {
            logger.warn("no client");
            return;
        }
        try {
            if (ingestProcessor != null) {
                logger.info("closing ingest processor...");
                ingestProcessor.close();
            }
            logger.info("enabling refresh interval...");
            enableRefreshInterval();
            logger.info("shutting down...");
            super.shutdown();
            logger.info("shutting down completed");
        } catch (Exception e) {
            logger.error(e.getMessage(), e);
        }
    }

    @Override
    public long getTotalSizeInBytes() {
        return totalIngestSizeInBytes.count();
    }

    @Override
    public long getTotalBulkRequestTime() {
        return totalIngest.sum();
    }

    @Override
    public long getTotalBulkRequests() {
        return totalIngest.count();
    }

    @Override
    public long getTotalDocuments() {
        return totalIngestNumDocs.count();
    }

    @Override
    public boolean hasErrors() {
        return throwable != null;
    }

    @Override
    public Throwable getThrowable() {
        return throwable;
    }

}<|MERGE_RESOLUTION|>--- conflicted
+++ resolved
@@ -2,10 +2,6 @@
 package org.xbib.elasticsearch.support.client.ingest.delete;
 
 import org.elasticsearch.ElasticSearchIllegalStateException;
-<<<<<<< HEAD
-import org.elasticsearch.action.admin.cluster.health.ClusterHealthStatus;
-=======
->>>>>>> 0d38d6db
 import org.elasticsearch.action.admin.indices.refresh.RefreshRequest;
 import org.elasticsearch.action.delete.DeleteRequest;
 import org.elasticsearch.action.index.IndexRequest;
@@ -36,7 +32,7 @@
  */
 public class IngestDeleteClient extends AbstractIngestClient {
 
-    private final static ESLogger logger = ESLoggerFactory.getLogger(IngestDeleteClient.class.getName());
+    private final static ESLogger logger = ESLoggerFactory.getLogger(IngestDeleteClient.class.getSimpleName());
 
     private int maxActionsPerBulkRequest = 1000;
 
@@ -271,7 +267,7 @@
     }
 
     @Override
-    public IngestDeleteClient index(String index, String type, String id, String source) {
+    public IngestDeleteClient index(String index, String type, String id, byte[] source) {
         return this;
     }
 
