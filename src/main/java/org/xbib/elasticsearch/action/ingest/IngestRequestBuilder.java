
package org.xbib.elasticsearch.action.ingest;

import org.elasticsearch.action.ActionListener;
import org.elasticsearch.action.ActionRequestBuilder;
import org.elasticsearch.action.ListenableActionFuture;
import org.elasticsearch.action.WriteConsistencyLevel;
import org.elasticsearch.action.delete.DeleteRequest;
import org.elasticsearch.action.delete.DeleteRequestBuilder;
import org.elasticsearch.action.index.IndexRequest;
import org.elasticsearch.action.index.IndexRequestBuilder;
import org.elasticsearch.action.support.PlainListenableActionFuture;
import org.elasticsearch.action.support.replication.ReplicationType;
import org.elasticsearch.client.Client;
import org.elasticsearch.client.internal.InternalClient;
import org.elasticsearch.common.Nullable;
import org.elasticsearch.common.unit.TimeValue;

/**
 * A bulk request holds an ordered {@link org.elasticsearch.action.index.IndexRequest}s
 * and {@link org.elasticsearch.action.delete.DeleteRequest}s and allows to executes
 * it in a single batch.
 */
public class IngestRequestBuilder extends ActionRequestBuilder<IngestRequest, IngestResponse, IngestRequestBuilder> {

    public IngestRequestBuilder(Client client) {
        this(client, new IngestRequest());
    }

    public IngestRequestBuilder(Client client, IngestRequest request) {
        super((InternalClient) client, request);
    }

    @Override
    public IngestRequest request() {
        return this.request;
    }

    @Override
    public ListenableActionFuture<IngestResponse> execute() {
        PlainListenableActionFuture<IngestResponse> future = new PlainListenableActionFuture<IngestResponse>(request.listenerThreaded(), client.threadPool());
        execute(future);
        return future;
    }

    @Override
    public void execute(ActionListener<IngestResponse> listener) {
        doExecute(listener);
    }

    /**
     * Adds an {@link org.elasticsearch.action.index.IndexRequest} to the list of actions to execute. Follows the same behavior of {@link org.elasticsearch.action.index.IndexRequest}
     * (for example, if no id is provided, one will be generated, or usage of the create flag).
     */
    public IngestRequestBuilder add(IndexRequest request) {
        this.request.add(request);
        return this;
    }

    /**
     * Adds an {@link org.elasticsearch.action.index.IndexRequest} to the list of actions to execute. Follows the same behavior of {@link org.elasticsearch.action.index.IndexRequest}
     * (for example, if no id is provided, one will be generated, or usage of the create flag).
     */
    public IngestRequestBuilder add(IndexRequestBuilder request) {
        this.request.add(request.request());
        return this;
    }

    /**
     * Adds an {@link org.elasticsearch.action.delete.DeleteRequest} to the list of actions to execute.
     */
    public IngestRequestBuilder add(DeleteRequest request) {
        this.request.add(request);
        return this;
    }

    /**
     * Adds an {@link org.elasticsearch.action.delete.DeleteRequest} to the list of actions to execute.
     */
    public IngestRequestBuilder add(DeleteRequestBuilder request) {
        this.request.add(request.request());
        return this;
    }

    /**
     * Adds a framed data in binary format
     */
    public IngestRequestBuilder add(byte[] data, int from, int length, boolean contentUnsafe) throws Exception {
        this.request.add(data, from, length, contentUnsafe, null, null);
        return this;
    }

    /**
     * Adds a framed data in binary format
     */
    public IngestRequestBuilder add(byte[] data, int from, int length, boolean contentUnsafe, @Nullable String defaultIndex, @Nullable String defaultType) throws Exception {
        this.request.add(data, from, length, contentUnsafe, defaultIndex, defaultType);
        return this;
    }

    /**
     * Set the replication type for this operation.
     */
    public IngestRequestBuilder setReplicationType(ReplicationType replicationType) {
        this.request.replicationType(replicationType);
        return this;
    }

    /**
     * Sets the consistency level. Defaults to {@link org.elasticsearch.action.WriteConsistencyLevel#DEFAULT}.
     */
    public IngestRequestBuilder setConsistencyLevel(WriteConsistencyLevel consistencyLevel) {
        request.consistencyLevel(consistencyLevel);
        return this;
    }

<<<<<<< HEAD
=======
    public IngestRequestBuilder setTimeout(TimeValue timeout) {
        request.timeout(timeout);
        return this;
    }

>>>>>>> a9ce9489
    /**
     * The number of actions currently in the bulk.
     */
    public int numberOfActions() {
        return request.numberOfActions();
    }

    protected void doExecute(ActionListener<IngestResponse> listener) {
        ((InternalClient)client).execute(IngestAction.INSTANCE, request, listener);
    }
}<|MERGE_RESOLUTION|>--- conflicted
+++ resolved
@@ -114,14 +114,11 @@
         return this;
     }
 
-<<<<<<< HEAD
-=======
     public IngestRequestBuilder setTimeout(TimeValue timeout) {
         request.timeout(timeout);
         return this;
     }
 
->>>>>>> a9ce9489
     /**
      * The number of actions currently in the bulk.
      */
