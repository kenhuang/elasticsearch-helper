
package org.xbib.elasticsearch.action.ingest;

import org.elasticsearch.ElasticSearchIllegalArgumentException;
import org.elasticsearch.action.ActionRequest;
import org.elasticsearch.action.ActionRequestValidationException;
import org.elasticsearch.action.WriteConsistencyLevel;
import org.elasticsearch.action.delete.DeleteRequest;
import org.elasticsearch.action.index.IndexRequest;
import org.elasticsearch.action.support.replication.ReplicationType;
import org.elasticsearch.common.Nullable;
import org.elasticsearch.common.bytes.BytesArray;
import org.elasticsearch.common.bytes.BytesReference;
import org.elasticsearch.common.io.stream.StreamInput;
import org.elasticsearch.common.io.stream.StreamOutput;
import org.elasticsearch.common.unit.TimeValue;
import org.elasticsearch.common.xcontent.XContent;
import org.elasticsearch.common.xcontent.XContentFactory;
import org.elasticsearch.common.xcontent.XContentParser;
import org.elasticsearch.index.VersionType;

import java.io.IOException;
import java.util.Queue;
import java.util.concurrent.atomic.AtomicLong;

import static org.elasticsearch.action.ValidateActions.addValidationError;
import static org.elasticsearch.common.collect.Queues.newConcurrentLinkedQueue;

public class IngestRequest extends ActionRequest {

    private static final int REQUEST_OVERHEAD = 50;

    private final Queue<ActionRequest> requests = newQueue();

    private final AtomicLong sizeInBytes = new AtomicLong();

    private ReplicationType replicationType = ReplicationType.DEFAULT;

    private WriteConsistencyLevel consistencyLevel = WriteConsistencyLevel.DEFAULT;

<<<<<<< HEAD
    private boolean listenerThreaded;
=======
    private TimeValue timeout = IngestShardRequest.DEFAULT_TIMEOUT;
>>>>>>> 13d8223e

    public Queue<ActionRequest> newQueue() {
        return newConcurrentLinkedQueue();
    }

    protected Queue<ActionRequest> requests() {
        return requests;
    }

    /**
     * Adds a list of requests to be executed. Either index or delete requests.
     */
    public IngestRequest add(ActionRequest... requests) {
        for (ActionRequest request : requests) {
            add(request);
        }
        return this;
    }

    public IngestRequest add(ActionRequest request) {
        if (request instanceof IndexRequest) {
            add((IndexRequest) request);
        } else if (request instanceof DeleteRequest) {
            add((DeleteRequest) request);
        } else {
            throw new ElasticSearchIllegalArgumentException("no support for request [" + request + "]");
        }
        return this;
    }

    /**
     * Adds a list of requests to be executed. Either index or delete requests.
     */
    public IngestRequest add(Iterable<ActionRequest> requests) {
        for (ActionRequest request : requests) {
            if (request instanceof IndexRequest) {
                add((IndexRequest) request);
            } else if (request instanceof DeleteRequest) {
                add((DeleteRequest) request);
            } else {
                throw new ElasticSearchIllegalArgumentException("no support for request [" + request + "]");
            }
        }
        return this;
    }

    /**
     * Adds an {@link org.elasticsearch.action.index.IndexRequest} to the list of actions to execute. Follows
     * the same behavior of {@link org.elasticsearch.action.index.IndexRequest} (for example, if no id is
     * provided, one will be generated, or usage of the create flag).
     */
    public IngestRequest add(IndexRequest request) {
        request.beforeLocalFork();
        return internalAdd(request);
    }

    IngestRequest internalAdd(IndexRequest request) {
        requests.offer(request);
        long length = request.source() != null ? request.source().length() + REQUEST_OVERHEAD : REQUEST_OVERHEAD;
        sizeInBytes.addAndGet(length);
        return this;
    }

    /**
     * Adds an {@link org.elasticsearch.action.delete.DeleteRequest} to the list of actions to execute.
     */
    public IngestRequest add(DeleteRequest request) {
        requests.offer(request);
        sizeInBytes.addAndGet(REQUEST_OVERHEAD);
        return this;
    }

    /**
     * The number of actions in the bulk request.
     */
    public int numberOfActions() {
        // for ConcurrentLinkedList, this call is not O(n), and may not be the size of the current list
        return requests.size();
    }

    /**
     * The estimated size in bytes of the bulk request.
     */
    public long estimatedSizeInBytes() {
        return sizeInBytes.longValue();
    }

    /**
     * Adds a framed data in binary format
     */
    public IngestRequest add(byte[] data, int from, int length, boolean contentUnsafe) throws Exception {
        return add(data, from, length, contentUnsafe, null, null);
    }

    /**
     * Adds a framed data in binary format
     */
    public IngestRequest add(byte[] data, int from, int length, boolean contentUnsafe, @Nullable String defaultIndex, @Nullable String defaultType) throws Exception {
        return add(new BytesArray(data, from, length), contentUnsafe, defaultIndex, defaultType);
    }

    /**
     * Adds a framed data in binary format
     */
    public IngestRequest add(BytesReference data, boolean contentUnsafe, @Nullable String defaultIndex, @Nullable String defaultType) throws Exception {
        XContent xContent = XContentFactory.xContent(data);
        int from = 0;
        int length = data.length();
        byte marker = xContent.streamSeparator();
        while (true) {
            int nextMarker = findNextMarker(marker, from, data, length);
            if (nextMarker == -1) {
                break;
            }
            // now parse the move
            XContentParser parser = xContent.createParser(data.slice(from, nextMarker - from));

            try {
                // move pointers
                from = nextMarker + 1;

                // Move to START_OBJECT
                XContentParser.Token token = parser.nextToken();
                if (token == null) {
                    continue;
                }
                assert token == XContentParser.Token.START_OBJECT;
                // Move to FIELD_NAME, that's the move
                token = parser.nextToken();
                assert token == XContentParser.Token.FIELD_NAME;
                String action = parser.currentName();

                String index = defaultIndex;
                String type = defaultType;
                String id = null;
                String routing = null;
                String parent = null;
                String timestamp = null;
                Long ttl = null;
                String opType = null;
                long version = 0;
                VersionType versionType = VersionType.INTERNAL;

                // at this stage, next token can either be END_OBJECT (and use default index and type, with auto generated id)
                // or START_OBJECT which will have another set of parameters

                String currentFieldName = null;
                while ((token = parser.nextToken()) != XContentParser.Token.END_OBJECT) {
                    if (token == XContentParser.Token.FIELD_NAME) {
                        currentFieldName = parser.currentName();
                    } else if (token.isValue()) {
                        if ("_index".equals(currentFieldName)) {
                            index = parser.text();
                        } else if ("_type".equals(currentFieldName)) {
                            type = parser.text();
                        } else if ("_id".equals(currentFieldName)) {
                            id = parser.text();
                        } else if ("_routing".equals(currentFieldName) || "routing".equals(currentFieldName)) {
                            routing = parser.text();
                        } else if ("_parent".equals(currentFieldName) || "parent".equals(currentFieldName)) {
                            parent = parser.text();
                        } else if ("_timestamp".equals(currentFieldName) || "timestamp".equals(currentFieldName)) {
                            timestamp = parser.text();
                        } else if ("_ttl".equals(currentFieldName) || "ttl".equals(currentFieldName)) {
                            if (parser.currentToken() == XContentParser.Token.VALUE_STRING) {
                                ttl = TimeValue.parseTimeValue(parser.text(), null).millis();
                            } else {
                                ttl = parser.longValue();
                            }
                        } else if ("op_type".equals(currentFieldName) || "opType".equals(currentFieldName)) {
                            opType = parser.text();
                        } else if ("_version".equals(currentFieldName) || "version".equals(currentFieldName)) {
                            version = parser.longValue();
                        } else if ("_version_type".equals(currentFieldName) || "_versionType".equals(currentFieldName) || "version_type".equals(currentFieldName) || "versionType".equals(currentFieldName)) {
                            versionType = VersionType.fromString(parser.text());
                        }
                    }
                }

                if ("delete".equals(action)) {
                    add(new DeleteRequest(index, type, id).parent(parent).version(version).versionType(versionType).routing(routing));
                } else {
                    nextMarker = findNextMarker(marker, from, data, length);
                    if (nextMarker == -1) {
                        break;
                    }
                    // order is important, we set parent after routing, so routing will be set to parent if not set explicitly
                    // we use internalAdd so we don't fork here, this allows us not to copy over the big byte array to small chunks
                    // of index request. All index requests are still unsafe if applicable.
                    if ("index".equals(action)) {
                        if (opType == null) {
                            internalAdd(new IndexRequest(index, type, id).routing(routing).parent(parent).timestamp(timestamp).ttl(ttl).version(version).versionType(versionType)
                                    .source(data.slice(from, nextMarker - from), contentUnsafe));
                        } else {
                            internalAdd(new IndexRequest(index, type, id).routing(routing).parent(parent).timestamp(timestamp).ttl(ttl).version(version).versionType(versionType)
                                    .create("create".equals(opType))
                                    .source(data.slice(from, nextMarker - from), contentUnsafe));
                        }
                    } else if ("create".equals(action)) {
                        internalAdd(new IndexRequest(index, type, id).routing(routing).parent(parent).timestamp(timestamp).ttl(ttl).version(version).versionType(versionType)
                                .create(true)
                                .source(data.slice(from, nextMarker - from), contentUnsafe));
                    }
                    // move pointers
                    from = nextMarker + 1;
                }
            } finally {
                parser.close();
            }
        }
        return this;
    }

    /**
     * Sets the consistency level of write. Defaults to
     * {@link org.elasticsearch.action.WriteConsistencyLevel#DEFAULT}
     */
    public IngestRequest consistencyLevel(WriteConsistencyLevel consistencyLevel) {
        this.consistencyLevel = consistencyLevel;
        return this;
    }

    public WriteConsistencyLevel consistencyLevel() {
        return this.consistencyLevel;
    }

    /**
     * Set the replication type for this operation.
<<<<<<< HEAD
=======
     */
    public IngestRequest replicationType(ReplicationType replicationType) {
        this.replicationType = replicationType;
        return this;
    }

    public ReplicationType replicationType() {
        return this.replicationType;
    }

    /**
     * Set the timeout for this operation.
>>>>>>> 13d8223e
     */
    public IngestRequest timeout(TimeValue timeout) {
        this.timeout = timeout;
        return this;
    }

    public TimeValue timeout() {
        return this.timeout;
    }

    /**
     * Take all requests from queue. This method is thread safe.
     *
     * @return a bulk request
     */
    public IngestRequest takeAll() {
        IngestRequest request = new IngestRequest();
        while (!requests.isEmpty()) {
            ActionRequest actionRequest = requests.poll();
            request.add(actionRequest);
            if (actionRequest instanceof IndexRequest) {
                IndexRequest indexRequest = (IndexRequest)actionRequest;
                long length = indexRequest.source() != null ? indexRequest.source().length() + REQUEST_OVERHEAD : REQUEST_OVERHEAD;
                sizeInBytes.addAndGet(-length);
            } else if (actionRequest instanceof DeleteRequest) {
                sizeInBytes.addAndGet(REQUEST_OVERHEAD);
            }
        }
        return request;
    }

    /**
     * Take a number of requests from the bulk request queue.
     *
     * This method is thread safe.
     *
     * @param numRequests number of requests
     * @return a partial bulk request
     */
    public IngestRequest take(int numRequests) {
        IngestRequest request = new IngestRequest();
        for (int i = 0; i < numRequests; i++) {
            ActionRequest actionRequest = requests.poll();
            request.add(actionRequest);
            if (actionRequest instanceof IndexRequest) {
                IndexRequest indexRequest = (IndexRequest)actionRequest;
                long length = indexRequest.source() != null ? indexRequest.source().length() + REQUEST_OVERHEAD : REQUEST_OVERHEAD;
                sizeInBytes.addAndGet(-length);
            } else if (actionRequest instanceof DeleteRequest) {
                sizeInBytes.addAndGet(REQUEST_OVERHEAD);
            }
        }
        return request;
    }

    private int findNextMarker(byte marker, int from, BytesReference data, int length) {
        for (int i = from; i < length; i++) {
            if (data.get(i) == marker) {
                return i;
            }
        }
        return -1;
    }

    @Override
    public ActionRequestValidationException validate() {
        ActionRequestValidationException validationException = null;
        if (requests.isEmpty()) {
            validationException = addValidationError("no requests added", null);
        }
        for (ActionRequest request : requests) {
            ActionRequestValidationException ex = request.validate();
            if (ex != null) {
                if (validationException == null) {
                    validationException = new ActionRequestValidationException();
                }
                validationException.addValidationErrors(ex.validationErrors());
            }
        }
        return validationException;
    }

    @Override
    public void readFrom(StreamInput in) throws IOException {
        replicationType = ReplicationType.fromId(in.readByte());
        consistencyLevel = WriteConsistencyLevel.fromId(in.readByte());
        timeout = TimeValue.readTimeValue(in);
        int size = in.readVInt();
        for (int i = 0; i < size; i++) {
            byte type = in.readByte();
            if (type == 0) {
                IndexRequest request = new IndexRequest();
                request.readFrom(in);
                requests.add(request);
            } else if (type == 1) {
                DeleteRequest request = new DeleteRequest();
                request.readFrom(in);
                requests.add(request);
            }
        }
    }

    @Override
    public void writeTo(StreamOutput out) throws IOException {
        out.writeByte(replicationType.id());
        out.writeByte(consistencyLevel.id());
        timeout.writeTo(out);
        out.writeVInt(requests.size());
        for (ActionRequest request : requests) {
            if (request instanceof IndexRequest) {
                out.writeByte((byte) 0);
            } else if (request instanceof DeleteRequest) {
                out.writeByte((byte) 1);
            }
            request.writeTo(out);
        }
    }
}<|MERGE_RESOLUTION|>--- conflicted
+++ resolved
@@ -26,10 +26,12 @@
 import static org.elasticsearch.action.ValidateActions.addValidationError;
 import static org.elasticsearch.common.collect.Queues.newConcurrentLinkedQueue;
 
-public class IngestRequest extends ActionRequest {
+public class IngestRequest implements ActionRequest {
 
     private static final int REQUEST_OVERHEAD = 50;
 
+    private boolean listenerThreaded = false;
+
     private final Queue<ActionRequest> requests = newQueue();
 
     private final AtomicLong sizeInBytes = new AtomicLong();
@@ -38,11 +40,7 @@
 
     private WriteConsistencyLevel consistencyLevel = WriteConsistencyLevel.DEFAULT;
 
-<<<<<<< HEAD
-    private boolean listenerThreaded;
-=======
     private TimeValue timeout = IngestShardRequest.DEFAULT_TIMEOUT;
->>>>>>> 13d8223e
 
     public Queue<ActionRequest> newQueue() {
         return newConcurrentLinkedQueue();
@@ -271,8 +269,6 @@
 
     /**
      * Set the replication type for this operation.
-<<<<<<< HEAD
-=======
      */
     public IngestRequest replicationType(ReplicationType replicationType) {
         this.replicationType = replicationType;
@@ -285,7 +281,6 @@
 
     /**
      * Set the timeout for this operation.
->>>>>>> 13d8223e
      */
     public IngestRequest timeout(TimeValue timeout) {
         this.timeout = timeout;
@@ -366,6 +361,17 @@
             }
         }
         return validationException;
+    }
+
+    @Override
+    public boolean listenerThreaded() {
+        return listenerThreaded;
+    }
+
+    @Override
+    public IngestRequest listenerThreaded(boolean listenerThreaded) {
+        this.listenerThreaded = listenerThreaded;
+        return this;
     }
 
     @Override
