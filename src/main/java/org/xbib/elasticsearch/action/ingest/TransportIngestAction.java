--- conflicted
+++ resolved
@@ -30,14 +30,8 @@
 import static org.elasticsearch.common.collect.Maps.newHashMap;
 
 /**
-<<<<<<< HEAD
- * A concurrent bulk transport action
- *
- * This action registers a ConcurrentTransportHandler to the transport service
-=======
  * Ingest transport action
  *
->>>>>>> 13d8223e
  */
 public class TransportIngestAction extends TransportAction<IngestRequest, IngestResponse> {
 
@@ -144,7 +138,6 @@
             IngestShardRequest ingestShardRequest = new IngestShardRequest(shardId.index().name(), shardId.id(), requests);
             ingestShardRequest.replicationType(ingestRequest.replicationType());
             ingestShardRequest.consistencyLevel(ingestRequest.consistencyLevel());
-            ingestShardRequest.timeout(ingestRequest.timeout());
             shardBulkAction.execute(ingestShardRequest, new ActionListener<IngestShardResponse>() {
                 @Override
                 public void onResponse(IngestShardResponse ingestShardResponse) {
