--- conflicted
+++ resolved
@@ -123,10 +123,6 @@
                             throw new RoutingMissingException(indexRequest.index(), indexRequest.type(), indexRequest.id());
                         }
                     }
-<<<<<<< HEAD
-
-=======
->>>>>>> 0d38d6db
                     SourceToParse sourceToParse = SourceToParse.source(indexRequest.source()).type(indexRequest.type()).id(indexRequest.id())
                             .routing(indexRequest.routing()).parent(indexRequest.parent()).timestamp(indexRequest.timestamp()).ttl(indexRequest.ttl());
                     long version;
@@ -258,18 +254,8 @@
             if (documentMapper == null) { // should not happen
                 return;
             }
-<<<<<<< HEAD
-            IndexMetaData metaData = clusterService.state().metaData().index(index);
-            if (metaData == null) {
-                return;
-            }
             documentMapper.refreshSource();
 
-            DiscoveryNode node = clusterService.localNode();
-=======
-            documentMapper.refreshSource();
-
->>>>>>> 0d38d6db
             final MappingUpdatedAction.MappingUpdatedRequest request = new MappingUpdatedAction.MappingUpdatedRequest(index, type, documentMapper.mappingSource());
             mappingUpdatedAction.execute(request, new ActionListener<MappingUpdatedAction.MappingUpdatedResponse>() {
                 @Override
