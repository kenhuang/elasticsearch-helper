--- conflicted
+++ resolved
@@ -11,19 +11,12 @@
 
 import static org.elasticsearch.common.collect.Lists.newLinkedList;
 
-public class IngestResponse extends ActionResponse {
+public class IngestResponse implements ActionResponse {
 
-<<<<<<< HEAD
-    private List<IngestItemSuccess> success;
-
-    private List<IngestItemFailure> failure;
-
-=======
     private List<IngestItemFailure> failure;
 
     private int successSize;
 
->>>>>>> 13d8223e
     private long tookInMillis;
 
     public IngestResponse() {
@@ -87,11 +80,7 @@
         StringBuilder sb = new StringBuilder();
         sb.append("failure in bulk execution:");
         for (IngestItemFailure f : failure) {
-<<<<<<< HEAD
-            sb.append("\n[").append(f.id()).append("], message [").append(f.message()).append("]");
-=======
             sb.append("\n[").append(f.pos()).append("], message [").append(f.message()).append("]");
->>>>>>> 13d8223e
         }
         return sb.toString();
     }
